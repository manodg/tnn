--- conflicted
+++ resolved
@@ -13,7 +13,10 @@
 from tensorflow.python.framework import ops
 import tnn.spatial_transformer
 import tfutils.model
-from tfutils.model_tool_old import conv, fc, depth_conv
+try:
+  from tfutils.model import conv, fc, depth_conv
+except:
+  from tfutils.model_tool_old import conv, fc, depth_conv
 import copy
 
 def laplacian_regularizer(scale, scope=None):
@@ -616,13 +619,8 @@
     state = tf.add(state * mem, inp, name=name)
     return state
 
-<<<<<<< HEAD
-def residual_add(inp, res_inp, dtype=tf.float32, kernel_init='xavier', kernel_init_kwargs=None, strides=[1,1,1,1], 
-                 padding='SAME', batch_norm=False, is_training=False, init_zero=None, crossgpu_bn_kwargs={'use_crossgpu_bn': False},
-=======
 def residual_add(inp, res_inp, dtype=tf.float32, drop_connect_rate=None, kernel_init='xavier', kernel_init_kwargs=None, strides=[1,1,1,1], 
-                 padding='SAME', batch_norm=False, group_norm=False, num_groups=32, is_training=False, init_zero=None, 
->>>>>>> f1221617
+                 padding='SAME', batch_norm=False, group_norm=False, num_groups=32, is_training=False, init_zero=None, crossgpu_bn_kwargs={'use_crossgpu_bn': False},
                  batch_norm_decay=0.9, batch_norm_epsilon=1e-5, sp_resize=True, time_sep=False, time_suffix=None):
 
     
@@ -667,20 +665,22 @@
                                                           init_zero=init_zero, 
                                                           activation=None, 
                                                           data_format='channels_last',
-<<<<<<< HEAD
                                                           time_suffix=time_suffix,
                                                           **crossgpu_bn_kwargs)
-=======
-                                                          time_suffix=time_suffix)
         elif group_norm:
-            projection_out = tfutils.model_tool_old.groupnorm(
-                inputs=projection_out,
-                G=num_groups,
-                data_format='channels_last',
-                epsilon=batch_norm_epsilon)
-
-            
->>>>>>> f1221617
+            try:
+                projection_out = tfutils.model.groupnorm(
+                    inputs=projection_out,
+                    G=num_groups,
+                    data_format='channels_last',
+                    epsilon=batch_norm_epsilon) 
+            except:
+                projection_out = tfutils.model_tool_old.groupnorm(
+                    inputs=projection_out,
+                    G=num_groups,
+                    data_format='channels_last',
+                    epsilon=batch_norm_epsilon)
+                 
         return tf.add(inp, projection_out)
     else: # shape mismatch in spatial dimension
         if sp_resize: # usually do this if strides are kept to 1 always
@@ -713,21 +713,22 @@
                                                           init_zero=init_zero, 
                                                           activation=None, 
                                                           data_format='channels_last',
-<<<<<<< HEAD
                                                           time_suffix=time_suffix,
                                                           **crossgpu_bn_kwargs)
-
-=======
-                                                          time_suffix=time_suffix)
-
         elif group_norm:
-            projection_out = tfutils.model_tool_old.groupnorm(
-                inputs=projection_out,
-                G=num_groups,
-                data_format='channels_last',
-                epsilon=batch_norm_epsilon)
-            
->>>>>>> f1221617
+            try:
+                projection_out = tfutils.model.groupnorm(
+                    inputs=projection_out,
+                    G=num_groups,
+                    data_format='channels_last',
+                    epsilon=batch_norm_epsilon)
+            except:
+                projection_out = tfutils.model_tool_old.groupnorm(
+                    inputs=projection_out,
+                    G=num_groups,
+                    data_format='channels_last',
+                    epsilon=batch_norm_epsilon)
+
         return tf.add(inp, projection_out)
 
 def component_conv(inp,
@@ -845,20 +846,23 @@
                                               epsilon = batch_norm_epsilon, 
                                               init_zero=init_zero, 
                                               activation=activation,
-<<<<<<< HEAD
                                               time_suffix=time_suffix,
                                               **crossgpu_bn_kwargs)
-=======
-                                              time_suffix=time_suffix)
     elif group_norm:
-        output = tfutils.model_tool_old.groupnorm(
-            inputs=output,
-            G=num_groups,
-            data_format=data_format,
-            epsilon=batch_norm_epsilon,
-            weight_decay=weight_decay)
-            
->>>>>>> f1221617
+        try:
+            output = tfutils.model.groupnorm(
+                inputs=output,
+                G=num_groups,
+                data_format=data_format,
+                epsilon=batch_norm_epsilon,
+                weight_decay=weight_decay)      
+        except:
+            output = tfutils.model_tool_old.groupnorm(
+                inputs=output,
+                G=num_groups,
+                data_format=data_format,
+                epsilon=batch_norm_epsilon,
+                weight_decay=weight_decay)
 
     if activation is not None:
         output = getattr(tf.nn, activation)(output, name=activation)
