"""
The "model" function is used to create a TF graph given layers and bypasses
"""

from __future__ import absolute_import, division, print_function

import networkx as nx
import tensorflow as tf
from tensorflow.python.ops.rnn_cell import RNNCell

from tfutils.model_new import ConvNet


class ConvRNNCell(ConvNet, RNNCell):

    def __init__(self, output_size, state_size, seed=None, scope=None):
        super(ConvRNNCell, self).__init__(seed=seed)
        self.scope = type(self).__name__ if scope is None else scope
        self._output_size = output_size
        self._state_size = state_size

    @property
    def state_size(self):
        return self._state_size

    @property
    def output_size(self):
        return self._output_size

    def __call__(self, inputs, state=None):
        raise NotImplementedError

    def zero_state(self, batch_size, dtype):
        """Return zero-filled state tensor

        Args:
            batch_size: int, float, or unit Tensor representing the batch size.
            dtype: the data type to use for the state.
        Returns:
            A tensor of shape `state_size` filled with zeros.
        """
        zeros = tf.zeros(self._state_size, dtype=tf.float32, name='zero_state')
        return zeros

    def memory(self, in_layer, state, memory_decay=0, trainable=False):
        initializer = tf.constant_initializer(value=memory_decay)
        mem = tf.get_variable(initializer=initializer,
                              shape=1,
                              trainable=trainable,
                              name='decay_param')
        decay_factor = tf.sigmoid(mem)
        new_state = tf.mul(state, decay_factor) + in_layer
        self._state = new_state
        return new_state


def alexnet(weight_decay=.0005, memory_decay=None, dropout=.5,
            init_weights='xavier', train=True, input_spatial_size=224):
    dropout = dropout if train else None

    class Conv1(ConvRNNCell):
        def __init__(self, *args, **kwargs):
            super(Conv1, self).__init__(*args, **kwargs)
            self._state_size = [self.batch_size, input_spatial_size // 4,
                                input_spatial_size // 4, 96]
            self._output_size = [self.batch_size, input_spatial_size // 8,
                                 input_spatial_size // 8, 96]

        def __call__(self, inputs, state):
            # with tf.variable_scope(type(self).__name__, reuse=True):
<<<<<<< HEAD
                conv = self.conv(inputs, 96, 11, 4, stddev=.1, bias=.1,
                                 init=init_weights, weight_decay=weight_decay)
                # norm = self.lrn(conv)
                new_state = self.memory(conv, state, memory_decay=memory_decay)
                relu = self.relu(new_state)
                pool = self.pool(relu, 3, 2)
                return pool, new_state
=======
            conv = self.conv(inputs, 96, 11, 4, stddev=.1, bias=.1,
                             init=init_weights, weight_decay=weight_decay)
            norm = self.lrn(conv)
            new_state = self.memory(norm, state, memory_decay=memory_decay)
            relu = self.relu(new_state)
            pool = self.pool(relu, 3, 2)
            return pool, new_state

        @property
        def state_size(self):
            return self._state_size

        @property
        def output_size(self):
            return self._output_size
>>>>>>> 6fd21d22

    class Conv2(ConvRNNCell):
        def __init__(self, *args, **kwargs):
            super(Conv2, self).__init__(*args, **kwargs)
            self._state_size = [self.batch_size, input_spatial_size // 8,
                                input_spatial_size // 8, 256]
            self._output_size = [self.batch_size, input_spatial_size // 16,
                                 input_spatial_size // 16, 256]

        def __call__(self, inputs, state):
            # with tf.variable_scope(type(self).__name__, reuse=True):
<<<<<<< HEAD
                conv = self.conv(inputs, 256, 5, 1, stddev=.1, bias=.1,
                                 init=init_weights, weight_decay=weight_decay)
                # norm = self.lrn(conv)
                new_state = self.memory(conv, state, memory_decay=memory_decay)
                relu = self.relu(new_state)
                pool = self.pool(relu, 3, 2)
                return pool, new_state
=======
            conv = self.conv(inputs, 256, 5, 1, stddev=.1, bias=.1,
                             init=init_weights, weight_decay=weight_decay)
            norm = self.lrn(conv)
            new_state = self.memory(norm, state, memory_decay=memory_decay)
            relu = self.relu(new_state)
            pool = self.pool(relu, 3, 2)
            return pool, new_state

        @property
        def state_size(self):
            return self._state_size

        @property
        def output_size(self):
            return self._output_size
>>>>>>> 6fd21d22

    class Conv3(ConvRNNCell):
        def __init__(self, *args, **kwargs):
            super(Conv3, self).__init__(*args, **kwargs)
            self._state_size = [self.batch_size, input_spatial_size // 16,
                                input_spatial_size // 16, 384]
            self._output_size = [self.batch_size, input_spatial_size // 16,
                                 input_spatial_size // 16, 384]

        def __call__(self, inputs, state):
            # with tf.variable_scope(type(self).__name__, reuse=True):
            conv = self.conv(inputs, 384, 3, 1, stddev=.1, bias=.1,
                             init=init_weights, weight_decay=weight_decay)
            new_state = self.memory(conv, state, memory_decay=memory_decay)
            relu = self.relu(new_state)
            return relu, new_state

        @property
        def state_size(self):
            return self._state_size

        @property
        def output_size(self):
            return self._output_size

    class Conv4(ConvRNNCell):
        def __init__(self, *args, **kwargs):
            super(Conv4, self).__init__(*args, **kwargs)
            self._state_size = [self.batch_size, input_spatial_size // 16,
                                input_spatial_size // 16, 384]
            self._output_size = [self.batch_size, input_spatial_size // 16,
                                 input_spatial_size // 16, 384]

        def __call__(self, inputs, state):
            # with tf.variable_scope(type(self).__name__, reuse=True):
            conv = self.conv(inputs, 384, 3, 1, stddev=.1, bias=.1,
                             init=init_weights, weight_decay=weight_decay)
            new_state = self.memory(conv, state, memory_decay=memory_decay)
            relu = self.relu(new_state)
            return relu, new_state

        @property
        def state_size(self):
            return self._state_size

        @property
        def output_size(self):
            return self._output_size

    class Conv5(ConvRNNCell):
        def __init__(self, *args, **kwargs):
            super(Conv5, self).__init__(*args, **kwargs)
            self._state_size = [self.batch_size, input_spatial_size // 16,
                                input_spatial_size // 16, 256]
            self._output_size = [self.batch_size, input_spatial_size // 32,
                                 input_spatial_size // 32, 256]

        def __call__(self, inputs, state):
            # with tf.variable_scope(type(self).__name__, reuse=True):
            conv = self.conv(inputs, 256, 3, 1, stddev=.1, bias=.1,
                             init=init_weights, weight_decay=weight_decay)
            new_state = self.memory(conv, state, memory_decay=memory_decay)
            relu = self.relu(new_state)
            pool = self.pool(relu, 3, 2)
            return pool, new_state

        @property
        def state_size(self):
            return self._state_size

        @property
        def output_size(self):
            return self._output_size

    class FC6(ConvRNNCell):
        def __init__(self, *args, **kwargs):
            super(FC6, self).__init__(*args, **kwargs)
            self._state_size = [self.batch_size, 4096]
            self._output_size = [self.batch_size, 4096]

        def __call__(self, inputs, state):
            # with tf.variable_scope(type(self).__name__, reuse=True):
            resh = tf.reshape(inputs, [inputs.get_shape().as_list()[0], -1])
            fc = self.fc(resh, 4096, dropout=dropout, stddev=.1, bias=.1,
                         init=init_weights)
            new_state = self.memory(fc, state, memory_decay=memory_decay)
            relu = self.relu(new_state)
            drop = self.dropout(relu, dropout=dropout)
            return drop, new_state

        @property
        def state_size(self):
            return self._state_size

        @property
        def output_size(self):
            return self._output_size

    class FC7(ConvRNNCell):
        def __init__(self, *args, **kwargs):
            super(FC7, self).__init__(*args, **kwargs)
            self._state_size = [self.batch_size, 4096]
            self._output_size = [self.batch_size, 4096]

        def __call__(self, inputs, state):
            # with tf.variable_scope(type(self).__name__, reuse=True):
            fc = self.fc(inputs, 4096, dropout=dropout, stddev=.1, bias=.1,
                         init=init_weights)
            new_state = self.memory(fc, state, memory_decay=memory_decay)
            relu = self.relu(new_state)
            drop = self.dropout(relu, dropout=dropout)
            return drop, new_state

        @property
        def state_size(self):
            return self._state_size

        @property
        def output_size(self):
            return self._output_size

    class FC8(ConvRNNCell):
        def __init__(self, *args, **kwargs):
            super(FC8, self).__init__(*args, **kwargs)
            self._state_size = [self.batch_size, 1000]
            self._output_size = [self.batch_size, 1000]

        def __call__(self, inputs, state):
            # with tf.variable_scope(type(self).__name__, reuse=True):
            fc = self.fc(inputs, 1000, dropout=None, stddev=.1, bias=.1,
                         init=init_weights)
            new_state = self.memory(fc, state, memory_decay=memory_decay)
            # relu = self.relu(new_state) # no relu in final layer
            return new_state, new_state

        @property
        def state_size(self):
            return self._state_size

        @property
        def output_size(self):
            return self._output_size

    layers = [Conv1, Conv2, Conv3, Conv4, Conv5, FC6, FC7, FC8]

    return layers


def get_model(input_seq,
              model_base=None,
              train=False,
              bypasses=[],
              init_weights='xavier',
              weight_decay=None,
              dropout=None,
              memory_decay=None,
            #   initial_states=None,
              num_labels=1000,
              trim_top=True,
              trim_bottom=True,
              features_layer=None,
              bypass_pool_kernel_size=None,
              batch_size=None,
              input_spatial_size=None):
    """
    Creates model graph and returns logits.
    model_base: string name of model base. (Ex: 'alexnet')
    :param layers: Dictionary to construct cells for each layer of the form
     {layer #: ['cell type', {arguments}] Does not include the final linear
     layer used to get logits.
    :param bypasses: list of tuples (from, to)
    :param input_seq: list for sequence of input images as tf Tensors
    :param features_layer: if None (equivalent to a value of len(layers) + 1) ,
     outputs logitsfrom last FC. Otherwise, accepts a number 0 through
     len(layers) + 1 and _model will output the features of that layer.
    :param initial_states: optional; dict of initial state {layer#: tf Tensor}
    :param num_labels: Size of logits to output [1000 for ImageNet]
    :return: Returns a dictionary logits (output of a linear FC layer after
    all layers). {time t: logits} for t >= shortest_path and t < T_total}
    """

    # create networkx graph with layer #s as nodes
    if model_base == 'alexnet':
        mb = alexnet
    else:
        mb = None
    layers = mb(weight_decay=weight_decay, memory_decay=memory_decay,
                        dropout=dropout, init_weights=init_weights,
                        train=train, input_spatial_size=input_spatial_size)
    graph = _construct_graph(layers, bypasses, batch_size)

    nlayers = len(layers)  # number of layers including the final FC/logits
    shortest_path = nx.shortest_path_length(graph, source='0',
                                            target=str(nlayers))
    ntimes = len(input_seq) + shortest_path - 1  # total num. of time steps

    # ensure that graph is acyclic
    if not nx.is_directed_acyclic_graph(graph):
        raise ValueError('graph not acyclic')

    # get first and last time points where layers matter
    if trim_top:
        _first(graph)
    else:
        graph.node['0']['first'] = 0  # input matters at t = 0,
        # rest starting t = 1
        for node in graph:
            graph.node[node]['first'] = 1

    if trim_bottom:
        _last(graph, ntimes)
    else:
        for node in graph:
            graph.node[node]['last'] = ntimes

    # # check inputs: Compares input sequence length with the input length
    # # that is needed for output at T_tot. Zero pads or truncates as needed
    # # TODO: can this scenario happen?
    # if len(input_seq) > graph.node['0']['last'] + 1:  # more inputs than needed => truncate
    #     print('truncating input sequence to length', graph.node['0']['last'] + 1)
    #     del input_seq[graph.node['0']['last'] + 1:]
    # elif len(input_seq) < graph.node['0']['last'] + 1:  # too short => pad with zero inputs
    #     print('zero-padding input sequence to length', graph.node['0']['last'] + 1)
    #     num_needed = (graph.node['0']['last'] + 1) - len(input_seq)  # inputs to add
    #     if not input_seq:  # need input length of at least one
    #         raise ValueError('input sequence should not be empty')
    #     padding = [{'data': tf.zeros_like(input_seq[0]['data'])}
    #                for i in range(0, num_needed)]
    #     input_seq.extend(padding)

    # add inputs to outputs dict for layer 0
    # outputs = {layer#: {t1:__, t2:__, ... }}
    graph.node['0']['inputs'] = None
    graph.node['0']['outputs'] = [i['data'] for i in input_seq]
    graph.node['0']['initial_states'] = None
    graph.node['0']['final_states'] = None

    # create zero initial states if none specified
    # if initial_states is None:
    # zero state returns zeros (tf.float32) based on state size.
    for layer in graph:
        if layer == '0':
            st = None
        else:
            st = graph.node[layer]['cell'].zero_state(None, None)
        graph.node[layer]['initial_states'] = st

    reuse = None if train else True
    # create graph layer by layer
    for n, node in enumerate(sorted(graph.nodes())):
        if node != '0':
            layer = graph.node[node]
            with tf.variable_scope(layer['name'], reuse=reuse):
                print('{:-^80}'.format(layer['name']))
                # create inputs list for layer j, each element is an input in time
                layer['inputs'] = []  # list of inputs to layer j in time
                parents = graph.predecessors(node)  # list of incoming nodes

                # for relevant time points: gather inputs, pool, and concatenate
                for t in range(layer['first'], layer['last'] + 1):
                    # concatenate inputs (pooled to right spatial size) at time t
                    # incoming_shape = layer_sizes[j - 1]['output']  # with no bypass
                    # if node == 5 and t == 2: import pdb; pdb.set_trace()
                    if len(layer['cell'].state_size) == 4:
                        if n == 1:
                            output_size = graph.node['0']['outputs'][0].get_shape().as_list()[1]
                        else:
                            output_size = graph.node[str(n-1)]['cell'].output_size[1]

                        inputs_t = []
                        for parent in sorted(parents):
                            input_tp = _maxpool(
                                input_=graph.node[parent]['outputs'][t - 1],
                                out_spatial=output_size,
                                kernel_size=bypass_pool_kernel_size,
                                name='bypass_pool')
                            inputs_t.append(input_tp)

                        # concat in channel dim
                        layer['inputs'].append(tf.concat(3, inputs_t))

                    else:  # if input is 2D (ex: after FC layer)
                        print('FC')
                        # no bypass to FC layers beyond first FC
                        if len(parents) != 1:
                            raise ValueError('No bypass to FC layers '
                                             'beyond first FC allowed')
                        inputs_t = graph.node[parents[0]]['outputs'][t - 1]
                        layer['inputs'].append(inputs_t)
                    print('inputs at t = {}: {}'.format(t, inputs_t))

                # run tf.nn.rnn and get list of outputs
                # Even if initial_states[j] is None, tf.nn.rnn will just set
                # zero initial state (given dtype)
                if len(layer['inputs']) > 0:
                    out, fstate = tf.nn.rnn(cell=layer['cell'],
                                            inputs=layer['inputs'],
                                            initial_state=layer['initial_states'],
                                            dtype=tf.float32)
                else:  # if empty, layer j doesn't contribute to output t<= T_tot
                    fstate = layer['initial_states']

                # fill in empty outputs with zeros since we index by t
                out_first = []
                for t in range(0, layer['first']):
                    out_first.append(
                        tf.zeros(shape=layer['cell'].output_size,
                                 dtype=tf.float32))
                out = out_first + out

                layer['outputs'] = out
                layer['final_states'] = fstate

    for node in graph:
        if node != '0':
            layer = graph.node[node]
            layer['outputs'] = layer['outputs'][
                               layer['first']:layer['last'] + 1]

    if features_layer is None:
        return graph.node[str(len(layers))]['outputs']
    else:
        return graph[features_layer]['outputs']


def _construct_graph(layers, bypasses, batch_size):
    """
    Constructs networkx DiGraph based on bypass connections
    :param bypasses: list of tuples (from, to)
    :param N_cells: number of layers not including last FC for logits
    :return: Returns a networkx DiGraph where nodes are layer #s, starting
    from 0 (input) to N_cells + 1 (last FC layer for logits)
    """
    graph = nx.DiGraph()
    nlayers = len(layers)
    graph.add_node('0', cell=None)
    prev_node = '0'
    names = []
    for node, layer in enumerate(layers):
        node = str(node + 1)
        cell = layer(batch_size) ## only need to specify batch size
        graph.add_node(node, cell=cell, name=cell.scope)
        graph.add_edge(str(int(node)-1), node)

    #  adjacent layers
    # graph.add_edges_from([(names[i], names[j]) for i,j in bypasses])  # add bypass connections
    graph.add_edges_from([(str(i), str(j)) for i,j in bypasses])
    print(graph.nodes())

    # check that bypasses don't add extraneous nodes
    if len(graph) != nlayers + 1:
        import pdb; pdb.set_trace()
        raise ValueError('bypasses list created extraneous nodes')

    return graph


def _first(graph):
    """
    Returns dictionary with times of when each layer first matters, that is,
    receives information from input layer.
    :param graph: networkx graph representing model
    :return: dictionary first[j] = time t where layer j matters. j ranges
    from 0 to N_cells + 1
    """
    curr_layers = ['0']
    t = 0
    while len(curr_layers) > 0:
        next_layers = []
        for layer in curr_layers:
            if 'first' not in graph.node[layer]:
                graph.node[layer]['first'] = t
                next_layers.extend(graph.successors(layer))
        curr_layers = next_layers
        t += 1


def _last(graph, ntimes):
    """
    Returns dictionary with times of when each layer last matters, that is,
    last time t where layer j information reaches output layer at, before T_tot
    Note last[0] >= 0, for input layer
    :param graph: networkx graph representing model
    :param ntimes: total number of time steps to run the model.
    :return: dictionary {layer j: last time t}
    """
    curr_layers = [str(len(graph) - 1)]  # start with output layer
    t = ntimes
    while len(curr_layers) > 0:
        next_layers = []  # layers at prev time point
        for layer in curr_layers:
            if 'last' not in graph.node[layer]:
                graph.node[layer]['last'] = t
                # then add adjacency list onto next_layer
                next_layers.extend(graph.predecessors(layer))
        curr_layers = next_layers
        t -= 1


def _maxpool(input_, out_spatial, kernel_size=None, name='pool'):
    """
    Returns a tf operation for maxpool of input
    Stride determined by the spatial size ratio of output and input
    kernel_size = None will set kernel_size same as stride.
    """
    in_spatial = input_.get_shape().as_list()[1]
    stride = in_spatial // out_spatial  # how much to pool by
    if stride < 1:
        raise ValueError('spatial dimension of output should not be greater '
                         'than that of input')
    if kernel_size is None:
        kernel_size = stride
    pool = tf.nn.max_pool(input_,
                          ksize=[1, kernel_size, kernel_size, 1],
                          strides=[1, stride, stride, 1],
                          padding='SAME',
                          name=name)
    return pool


def get_loss(inputs, outputs, loss_fun=None, time_penalty=1.2):
    """Calculate total loss (with time penalty)"""

    if loss_fun is None:
        loss_fun = tf.nn.sparse_softmax_cross_entropy_with_logits

    losses = []
    for t, (inp, output) in enumerate(zip(inputs, outputs)):
        loss_t = tf.reduce_mean(loss_fun(output, inp['labels']),
                                name='xentropy_loss_t{}'.format(t))
        loss_t = loss_t * time_penalty**t
        # tf.add_to_collection('losses', loss_t)
        losses.append(loss_t)

    # use 'losses' collection to also add weight decay loss
    reg_losses = tf.get_collection(tf.GraphKeys.REGULARIZATION_LOSSES)
    total_loss = sum(losses) + sum(reg_losses)
    # total_loss = tf.add_n(tf.get_collection('losses'), name='total_loss')

    return total_loss<|MERGE_RESOLUTION|>--- conflicted
+++ resolved
@@ -67,16 +67,6 @@
                                  input_spatial_size // 8, 96]
 
         def __call__(self, inputs, state):
-            # with tf.variable_scope(type(self).__name__, reuse=True):
-<<<<<<< HEAD
-                conv = self.conv(inputs, 96, 11, 4, stddev=.1, bias=.1,
-                                 init=init_weights, weight_decay=weight_decay)
-                # norm = self.lrn(conv)
-                new_state = self.memory(conv, state, memory_decay=memory_decay)
-                relu = self.relu(new_state)
-                pool = self.pool(relu, 3, 2)
-                return pool, new_state
-=======
             conv = self.conv(inputs, 96, 11, 4, stddev=.1, bias=.1,
                              init=init_weights, weight_decay=weight_decay)
             norm = self.lrn(conv)
@@ -84,15 +74,6 @@
             relu = self.relu(new_state)
             pool = self.pool(relu, 3, 2)
             return pool, new_state
-
-        @property
-        def state_size(self):
-            return self._state_size
-
-        @property
-        def output_size(self):
-            return self._output_size
->>>>>>> 6fd21d22
 
     class Conv2(ConvRNNCell):
         def __init__(self, *args, **kwargs):
@@ -103,16 +84,6 @@
                                  input_spatial_size // 16, 256]
 
         def __call__(self, inputs, state):
-            # with tf.variable_scope(type(self).__name__, reuse=True):
-<<<<<<< HEAD
-                conv = self.conv(inputs, 256, 5, 1, stddev=.1, bias=.1,
-                                 init=init_weights, weight_decay=weight_decay)
-                # norm = self.lrn(conv)
-                new_state = self.memory(conv, state, memory_decay=memory_decay)
-                relu = self.relu(new_state)
-                pool = self.pool(relu, 3, 2)
-                return pool, new_state
-=======
             conv = self.conv(inputs, 256, 5, 1, stddev=.1, bias=.1,
                              init=init_weights, weight_decay=weight_decay)
             norm = self.lrn(conv)
@@ -120,15 +91,6 @@
             relu = self.relu(new_state)
             pool = self.pool(relu, 3, 2)
             return pool, new_state
-
-        @property
-        def state_size(self):
-            return self._state_size
-
-        @property
-        def output_size(self):
-            return self._output_size
->>>>>>> 6fd21d22
 
     class Conv3(ConvRNNCell):
         def __init__(self, *args, **kwargs):
@@ -146,14 +108,6 @@
             relu = self.relu(new_state)
             return relu, new_state
 
-        @property
-        def state_size(self):
-            return self._state_size
-
-        @property
-        def output_size(self):
-            return self._output_size
-
     class Conv4(ConvRNNCell):
         def __init__(self, *args, **kwargs):
             super(Conv4, self).__init__(*args, **kwargs)
@@ -163,20 +117,11 @@
                                  input_spatial_size // 16, 384]
 
         def __call__(self, inputs, state):
-            # with tf.variable_scope(type(self).__name__, reuse=True):
             conv = self.conv(inputs, 384, 3, 1, stddev=.1, bias=.1,
                              init=init_weights, weight_decay=weight_decay)
             new_state = self.memory(conv, state, memory_decay=memory_decay)
             relu = self.relu(new_state)
             return relu, new_state
-
-        @property
-        def state_size(self):
-            return self._state_size
-
-        @property
-        def output_size(self):
-            return self._output_size
 
     class Conv5(ConvRNNCell):
         def __init__(self, *args, **kwargs):
@@ -187,7 +132,6 @@
                                  input_spatial_size // 32, 256]
 
         def __call__(self, inputs, state):
-            # with tf.variable_scope(type(self).__name__, reuse=True):
             conv = self.conv(inputs, 256, 3, 1, stddev=.1, bias=.1,
                              init=init_weights, weight_decay=weight_decay)
             new_state = self.memory(conv, state, memory_decay=memory_decay)
@@ -195,14 +139,6 @@
             pool = self.pool(relu, 3, 2)
             return pool, new_state
 
-        @property
-        def state_size(self):
-            return self._state_size
-
-        @property
-        def output_size(self):
-            return self._output_size
-
     class FC6(ConvRNNCell):
         def __init__(self, *args, **kwargs):
             super(FC6, self).__init__(*args, **kwargs)
@@ -210,7 +146,6 @@
             self._output_size = [self.batch_size, 4096]
 
         def __call__(self, inputs, state):
-            # with tf.variable_scope(type(self).__name__, reuse=True):
             resh = tf.reshape(inputs, [inputs.get_shape().as_list()[0], -1])
             fc = self.fc(resh, 4096, dropout=dropout, stddev=.1, bias=.1,
                          init=init_weights)
@@ -219,14 +154,6 @@
             drop = self.dropout(relu, dropout=dropout)
             return drop, new_state
 
-        @property
-        def state_size(self):
-            return self._state_size
-
-        @property
-        def output_size(self):
-            return self._output_size
-
     class FC7(ConvRNNCell):
         def __init__(self, *args, **kwargs):
             super(FC7, self).__init__(*args, **kwargs)
@@ -234,7 +161,6 @@
             self._output_size = [self.batch_size, 4096]
 
         def __call__(self, inputs, state):
-            # with tf.variable_scope(type(self).__name__, reuse=True):
             fc = self.fc(inputs, 4096, dropout=dropout, stddev=.1, bias=.1,
                          init=init_weights)
             new_state = self.memory(fc, state, memory_decay=memory_decay)
@@ -242,14 +168,6 @@
             drop = self.dropout(relu, dropout=dropout)
             return drop, new_state
 
-        @property
-        def state_size(self):
-            return self._state_size
-
-        @property
-        def output_size(self):
-            return self._output_size
-
     class FC8(ConvRNNCell):
         def __init__(self, *args, **kwargs):
             super(FC8, self).__init__(*args, **kwargs)
@@ -257,20 +175,10 @@
             self._output_size = [self.batch_size, 1000]
 
         def __call__(self, inputs, state):
-            # with tf.variable_scope(type(self).__name__, reuse=True):
             fc = self.fc(inputs, 1000, dropout=None, stddev=.1, bias=.1,
                          init=init_weights)
             new_state = self.memory(fc, state, memory_decay=memory_decay)
-            # relu = self.relu(new_state) # no relu in final layer
             return new_state, new_state
-
-        @property
-        def state_size(self):
-            return self._state_size
-
-        @property
-        def output_size(self):
-            return self._output_size
 
     layers = [Conv1, Conv2, Conv3, Conv4, Conv5, FC6, FC7, FC8]
 
